{
  "name": "@aptos-labs/ts-sdk",
  "description": "Aptos TypeScript SDK",
  "packageManager": "pnpm@8.9.0",
  "license": "Apache-2.0",
  "engines": {
    "node": ">=11.0.0"
  },
  "bugs": {
    "url": "https://github.com/aptos-labs/aptos-ts-sdk/issues/new/choose"
  },
  "homepage": "https://aptos-labs.github.io/aptos-ts-sdk/",
  "main": "dist/common/index.js",
  "module": "dist/esm/index.mjs",
  "exports": {
    ".": {
      "source": "./src/index.ts",
      "require": {
        "types": "./dist/common/index.d.ts",
        "default": "./dist/common/index.js"
      },
      "import": {
        "types": "./dist/esm/index.d.mts",
        "default": "./dist/esm/index.mjs"
      }
    },
    "./package.json": "./package.json"
  },
  "files": [
    "dist",
    "src"
  ],
  "scripts": {
    "build:clean": "rm -rf dist",
    "build": "pnpm build:clean && tsup",
    "_fmt": "prettier 'src/**/*.ts' 'tests/**/*.ts' 'examples/**/*.js' 'examples/**/*.ts' '.eslintrc.js'",
    "fmt": "pnpm _fmt --write",
    "lint": "eslint 'src/**/*.ts' 'tests/**/*.ts' 'examples/**/*.ts'",
    "test": "pnpm jest",
    "unit-test": "pnpm jest tests/unit",
    "e2e-test": "pnpm jest tests/e2e",
    "indexer-codegen": "graphql-codegen --config ./src/types/codegen.yaml && pnpm fmt",
    "doc": "scripts/generateDocs.sh",
    "check-version": "scripts/checkVersion.sh",
    "update-version": "scripts/updateVersion.sh && pnpm doc"
  },
  "dependencies": {
    "@aptos-labs/aptos-client": "^0.1.0",
    "@noble/curves": "^1.3.0",
    "@noble/hashes": "^1.3.3",
    "@scure/bip32": "^1.3.3",
    "@scure/bip39": "^1.2.1",
    "base-64": "^1.0.0",
    "eventemitter3": "^5.0.1",
    "form-data": "^4.0.0",
    "jose": "^5.1.3",
    "jwt-decode": "^4.0.0",
    "poseidon-lite": "^0.2.0",
    "tweetnacl": "^1.0.3"
  },
  "devDependencies": {
    "@aptos-labs/aptos-cli": "^0.1.2",
    "@babel/traverse": "^7.23.6",
    "@graphql-codegen/cli": "^5.0.0",
    "@graphql-codegen/import-types-preset": "^3.0.0",
    "@graphql-codegen/typescript": "^4.0.1",
    "@graphql-codegen/typescript-graphql-request": "^6.0.1",
    "@graphql-codegen/typescript-operations": "^4.0.1",
    "@types/base-64": "^1.0.2",
    "@types/jest": "^29.5.11",
    "@types/node": "^20.10.4",
    "@typescript-eslint/eslint-plugin": "^6.14.0",
    "@typescript-eslint/parser": "^6.14.0",
    "dotenv": "^16.3.1",
    "eslint": "^8.55.0",
    "eslint-config-airbnb-base": "^15.0.0",
    "eslint-config-airbnb-typescript": "^17.1.0",
    "eslint-config-prettier": "^9.1.0",
    "eslint-plugin-import": "^2.29.0",
    "graphql": "^16.8.1",
    "graphql-request": "^6.1.0",
    "jest": "^29.7.0",
    "prettier": "^3.1.1",
    "tree-kill": "^1.2.2",
    "ts-jest": "^29.1.1",
    "ts-loader": "^9.5.1",
    "ts-node": "^10.9.2",
    "tsup": "^8.0.1",
    "typedoc": "^0.25.4",
    "typescript": "^5.3.3"
  },
<<<<<<< HEAD
  "version": "1.9.1-zeta.0"
=======
  "version": "1.10.0"
>>>>>>> 5d80f340
}<|MERGE_RESOLUTION|>--- conflicted
+++ resolved
@@ -89,9 +89,5 @@
     "typedoc": "^0.25.4",
     "typescript": "^5.3.3"
   },
-<<<<<<< HEAD
-  "version": "1.9.1-zeta.0"
-=======
-  "version": "1.10.0"
->>>>>>> 5d80f340
+  "version": "1.10.1-zeta.0"
 }