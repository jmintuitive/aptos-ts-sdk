--- conflicted
+++ resolved
@@ -4,12 +4,8 @@
 
 # Unreleased
 
-<<<<<<< HEAD
-- [`Fix`] `fundAccount` no longer always waits for latest indexer results
-=======
 - Make `fundAccount` to wait for the `fungible_asset_processor` indexer processor
 - Removed `instanceof` where input might come from other bundle
->>>>>>> cb7e8bb8
 
 # 1.23.0 (2024-07-09)
 
