--- conflicted
+++ resolved
@@ -74,12 +74,8 @@
     FungibleAsset,
     General,
     Staking,
-<<<<<<< HEAD
-    Transaction,
-    ZkID {}
-=======
+    ZkID,
     Omit<Transaction, "build" | "simulate" | "submit"> {}
->>>>>>> 93fceec9
 
 /**
 In TypeScript, we can’t inherit or extend from more than one class,
